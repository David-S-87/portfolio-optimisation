# loss.py for single_asset/Heston

import torch
import torch.nn.functional as F
from common.derivatives import (
    compute_v_t,
    compute_v_w,
    compute_v_vi,
    compute_v_ww,
    compute_v_vivj,
    compute_v_wvi
)
from config import get_config

def compute_loss(model, batch, data_dict=None):
    """
    Compute total PINN loss for the single-asset Heston portfolio optimisation.

    Args:
        model: neural network approximating log V(t, W, v)
        batch: Tensor of shape (N, 3) with columns [t, W, v]
        data_dict: optional dict with keys:
            'x_terminal': Tensor (M, 3) of [T, W, v]
            'v_terminal': Tensor (M, 1) of log V(T, W)

    Returns:
        total_loss: weighted sum of PDE, data, and regularization losses
        loss_pde: HJB residual MSE
        loss_data: terminal MSE
    """
    # Load configuration
    config = get_config()
    device = config["device"]

    # Prepare inputs
    x = batch.to(device).clone().detach().requires_grad_(True)
    t = x[:, 0:1]
    W = x[:, 1:2]
    v = x[:, 2:3]

    # Model prediction: log V for numerical stability
    logV = model(x)
    logV = torch.clamp(logV, min=-15.0, max=15.0)
<<<<<<< HEAD
=======
    if torch.isnan(logV).any():
        raise ValueError("NaN encountered in logV")
>>>>>>> 09e91683
    V = torch.exp(logV)
    if torch.isnan(V).any():
        raise ValueError("NaN encountered in V")

    # Compute derivatives via autograd
    V_t  = compute_v_t(model, x)
    V_W  = compute_v_w(model, x)
    V_v  = compute_v_vi(model, x, 0)
    V_WW = compute_v_ww(model, x)
    V_vv = compute_v_vivj(model, x, 0, 0)
    V_Wv = compute_v_wvi(model, x, 0)

    # Stabilize derivatives to avoid division by zero
    V_W  = torch.clamp(V_W,  min=1e-4)
    V_WW = torch.clamp(V_WW, min=1e-4)
    if torch.isnan(V_W).any() or torch.isnan(V_WW).any():
        raise ValueError("NaN encountered in V_W or V_WW")

    # Extract model parameters
    mu    = config["mu"]
    r     = config["r"]
    gamma = config["gamma"]
    rho   = config["rho"]
    kappa = config["kappa"]
    theta = config["theta"]
    xi    = config["xi"]
    corr  = config["corr"]

    # Optimal controls (analytic)
    pi_star = ((mu - r) * V_W + xi * corr * v * V_Wv) / (v * V_WW)

    V_W  = torch.clamp(V_W,  min=1e-2, max=1e2)  # tighten this clamp
    c_star = V_W.pow(-1.0 / gamma)
    c_star = torch.clamp(c_star, min=1e-3, max=10.0)       # restrict range of consumption



    # HJB residual terms
    drift_W   = (r * W + pi_star * (mu - r) - c_star) * V_W
    drift_v   = kappa * (theta - v) * V_v
    diff_WW   = 0.5 * (pi_star ** 2) * v * V_WW
    diff_vv   = 0.5 * (xi ** 2) * v * V_vv
    cross     = pi_star * xi * corr * v * V_Wv
    if abs(gamma - 1.0) < 1e-3:
        utility = torch.log(c_star)
    else:
        utility = c_star.pow(1.0 - gamma) / (1.0 - gamma)
    if torch.isnan(utility).any():
        raise ValueError("NaN encountered in utility")

    residual = (
        V_t + drift_W + drift_v + diff_WW + diff_vv + cross + utility
        - rho * V
    )
    if torch.isnan(residual).any():
        raise ValueError("NaN encountered in residual")
    loss_pde = F.mse_loss(residual, torch.zeros_like(residual))

    # Supervised terminal condition loss (log V)
    loss_data = torch.tensor(0.0, device=device)
    if data_dict is not None and "x_terminal" in data_dict:
        x_term = data_dict["x_terminal"].to(device)
        v_true = data_dict["v_terminal"].to(device)
        v_pred = model(x_term)
        loss_data = F.mse_loss(v_pred, v_true)

    # Regularization on consumption to penalize extreme values
    reg_coeff = 1e-3
    reg_loss = reg_coeff * c_star.pow(2).mean()

    # Weighted total loss
    total_loss = (
        config["lambda_pde"] * loss_pde
        + config["lambda_data"] * loss_data
        + reg_loss
    )

    return total_loss, loss_pde, loss_data<|MERGE_RESOLUTION|>--- conflicted
+++ resolved
@@ -41,11 +41,6 @@
     # Model prediction: log V for numerical stability
     logV = model(x)
     logV = torch.clamp(logV, min=-15.0, max=15.0)
-<<<<<<< HEAD
-=======
-    if torch.isnan(logV).any():
-        raise ValueError("NaN encountered in logV")
->>>>>>> 09e91683
     V = torch.exp(logV)
     if torch.isnan(V).any():
         raise ValueError("NaN encountered in V")
