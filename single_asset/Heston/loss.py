--- conflicted
+++ resolved
@@ -84,19 +84,15 @@
     diff_WW   = 0.5 * (pi_star ** 2) * v * V_WW
     diff_vv   = 0.5 * (xi ** 2) * v * V_vv
     cross     = pi_star * xi * corr * v * V_Wv
-<<<<<<< HEAD
-    # Use log utility when gamma is close to 1
-=======
->>>>>>> 3cdb5905
+
     if abs(gamma - 1.0) < 1e-3:
         utility = torch.log(c_star)
     else:
         utility = c_star.pow(1.0 - gamma) / (1.0 - gamma)
-<<<<<<< HEAD
-=======
+
     if torch.isnan(utility).any():
         raise ValueError("NaN encountered in utility")
->>>>>>> 3cdb5905
+
 
     residual = (
         V_t + drift_W + drift_v + diff_WW + diff_vv + cross + utility
