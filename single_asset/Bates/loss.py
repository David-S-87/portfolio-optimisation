--- conflicted
+++ resolved
@@ -81,19 +81,15 @@
     jump_term = torch.clamp(jump_term, min=-1e4, max=1e4)
 
     # --- 7. Utility ---
-<<<<<<< HEAD
-    # Use log utility when gamma is effectively 1
-=======
->>>>>>> 3cdb5905
+
     if abs(gamma - 1.0) < 1e-3:
         utility = torch.log(c_hat)
     else:
         utility = c_hat.pow(1.0 - gamma) / (1.0 - gamma)
-<<<<<<< HEAD
-=======
+
     if torch.isnan(utility).any():
         raise ValueError("NaN encountered in utility")
->>>>>>> 3cdb5905
+
 
     # --- 8. Residual & Losses ---
     residual = (
