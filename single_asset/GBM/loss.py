--- conflicted
+++ resolved
@@ -74,17 +74,7 @@
     # HJB residual
     drift_term     = (config["r"] * W + pi_star * (config["mu"] - config["r"]) - c_star) * V_W
     diffusion_term = 0.5 * (pi_star ** 2) * (config["sigma"] ** 2) * V_WW
-<<<<<<< HEAD
-    # Use log utility when gamma approaches 1
-    if abs(config["gamma"] - 1.0) < 1e-3:
-        utility_term = torch.log(c_star)
-    else:
-        utility_term = c_star.pow(1.0 - config["gamma"]) / (1.0 - config["gamma"])
-    residual = (V_t 
-                + drift_term 
-                + diffusion_term 
-                + utility_term 
-=======
+
     gamma = config["gamma"]
     if abs(gamma - 1.0) < 1e-3:
         utility_term = torch.log(c_star)
@@ -96,7 +86,6 @@
                 + drift_term
                 + diffusion_term
                 + utility_term
->>>>>>> 3cdb5905
                 - config["rho"] * V)
     if torch.isnan(residual).any():
         raise ValueError("NaN encountered in residual")
