--- conflicted
+++ resolved
@@ -43,11 +43,6 @@
     # Forward pass
     logV = model(x)
     logV = torch.clamp(logV, min=-15.0, max=15.0)  # avoid exp overflow
-<<<<<<< HEAD
-=======
-    if torch.isnan(logV).any():
-        raise ValueError("NaN encountered in logV")
->>>>>>> 09e91683
     V = torch.exp(logV)
     if torch.isnan(V).any():
         raise ValueError("NaN encountered in V")
