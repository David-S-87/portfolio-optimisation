# evaluate.py

import os
import sys
import warnings

import torch
import numpy as np
import matplotlib.pyplot as plt

sys.path.append(
    os.path.abspath(os.path.join(os.path.dirname(__file__), "../../"))
)

from common import (  # noqa: E402
    PINN,
    load_checkpoint,
    compute_v_w,
    compute_v_ww,
)  # noqa: E402
from config import get_config  # noqa: E402

# Silence the PyTorch weights_only FutureWarning
warnings.filterwarnings(
    "ignore",
    message=".*weights_only=False.*",
    category=FutureWarning,
)


def compute_controls(model, bounds: dict, resolution: int):
    t_min, t_max = bounds["t"]
    W_min, W_max = bounds["W"]
    t_vals = np.linspace(t_min, t_max, resolution)
    W_vals = np.linspace(W_min, W_max, resolution)
    Tg, Wg = np.meshgrid(t_vals, W_vals, indexing="ij")

    coords = np.stack([Tg.ravel(), Wg.ravel()], axis=1)
    x_t = torch.tensor(
        coords,
        dtype=torch.float32,
        device=config["device"],
        requires_grad=True,
    )

    print(f"[DEBUG] Input grid shape: {x_t.shape}")  # Should be (10000, 2)

    V_W = compute_v_w(model, x_t)
    V_WW = compute_v_ww(model, x_t)

    # Flatten tensors for safety
    V_W = V_W.view(-1)
    V_WW = V_WW.view(-1)
    W = x_t[:, 1].view(-1)

    eps = 1e-6
    V_W = torch.clamp(V_W, min=eps)
    V_WW = torch.clamp(V_WW, min=eps)
    W = torch.clamp(W, min=eps)

    mu, r, sigma, gamma = (
        config["mu"],
        config["r"],
        config["sigma"],
        config["gamma"],
    )

<<<<<<< HEAD
    # Use correct FOCs (from your slide)
    pi_star = -V_W * (mu - r) / (V_WW * sigma**2 * W)
    c_star = V_W.pow(-1.0 / gamma)
=======
    # Optimal control based on the HJB first order condition
    pi_star = - (mu - r) / (sigma**2) * (V_W / V_WW)
    c_star  = V_W.pow(-1.0 / gamma)

>>>>>>> 9115e7f8

    print(f"[DEBUG] pi_star shape: {pi_star.shape}")  # Expect (10000,)

    pi_grid = pi_star.detach().cpu().numpy().reshape(resolution, resolution)
    c_grid = c_star.detach().cpu().numpy().reshape(resolution, resolution)

    return t_vals, W_vals, pi_grid, c_grid


def plot_controls_from_grids(
    t_vals: np.ndarray,
    W_vals: np.ndarray,
    pi_grid: np.ndarray,
    c_grid: np.ndarray,
    save_dir: str | None = None,
):
    """
    Contour-plot π*(t,W) and c*(t,W) from precomputed grids.
    """
    T_grid, W_grid = np.meshgrid(t_vals, W_vals, indexing="ij")

    fig, (ax1, ax2) = plt.subplots(1, 2, figsize=(14, 5))

    cs1 = ax1.contourf(W_grid, T_grid, pi_grid, levels=50, cmap="viridis")
    fig.colorbar(cs1, ax=ax1, label=r"$\pi^*(t,W)$")
    ax1.set(
        title=r"Optimal Investment $\pi^*(t,W)$",
        xlabel="Wealth $W$",
        ylabel="Time $t$",
    )

    cs2 = ax2.contourf(W_grid, T_grid, c_grid, levels=50, cmap="plasma")
    fig.colorbar(cs2, ax=ax2, label=r"$c^*(t,W)$")
    ax2.set(
        title=r"Optimal Consumption $c^*(t,W)$",
        xlabel="Wealth $W$",
        ylabel="Time $t$",
    )

    plt.tight_layout()

    if save_dir:
        os.makedirs(save_dir, exist_ok=True)
        out_path = os.path.join(save_dir, "controls.png")
        fig.savefig(out_path, dpi=300)
        plt.close(fig)
        print(f"Control plots saved to: {out_path}")
    else:
        plt.show()


def compare_to_merton(model, bounds, resolution, mu, sigma, gamma, r):
    """
    Compare learned controls to analytical Merton controls.
    """
    t_vals = np.linspace(bounds["t"][0], bounds["t"][1], resolution)
    W_vals = np.linspace(bounds["W"][0], bounds["W"][1], resolution)
    Tg, Wg = np.meshgrid(t_vals, W_vals, indexing="ij")

    coords = np.stack([Tg.ravel(), Wg.ravel()], axis=1)
    device = next(model.parameters()).device
    x_t = torch.tensor(
        coords,
        dtype=torch.float32,
        device=device,
        requires_grad=True,
    )

    V_W = compute_v_w(model, x_t).view(-1)
    V_WW = compute_v_ww(model, x_t).view(-1)
    W = x_t[:, 1].view(-1)

    eps = 1e-6
    V_W = torch.clamp(V_W, min=eps)
    V_WW = torch.clamp(V_WW, min=eps)
    W = torch.clamp(W, min=eps)

    # Compute using FOCs
<<<<<<< HEAD
    pi_star_learned = (-V_W * (mu - r)) / (V_WW * sigma**2 * W)
    c_star_learned = V_W.pow(-1.0 / gamma)
=======
    pi_star_learned = - (mu - r) / (sigma**2) * (V_W / V_WW)
    c_star_learned  = V_W.pow(-1.0 / gamma)
>>>>>>> 9115e7f8

    # Compute Merton analytical values
    pi_merton = (mu - r) / (sigma**2 * gamma)
    c_merton = W.detach().cpu().numpy() ** (-1.0 / gamma)

    # Reshape for plotting (now using detach())
    pi_learned_grid = (
        pi_star_learned.detach().cpu().numpy().reshape(resolution, resolution)
    )
    c_learned_grid = (
        c_star_learned.detach().cpu().numpy().reshape(resolution, resolution)
    )
    c_merton_grid = c_merton.reshape(resolution, resolution)

    # Plot comparison
    fig, axs = plt.subplots(1, 3, figsize=(18, 5))
    axs[0].contourf(Wg, Tg, pi_learned_grid, levels=50)
    axs[0].set_title("Learned π*(t,W)")
    axs[0].set_xlabel("W")
    axs[0].set_ylabel("t")

    axs[1].contourf(Wg, Tg, c_learned_grid, levels=50)
    axs[1].set_title("Learned c*(t,W)")

    axs[2].contourf(Wg, Tg, c_merton_grid, levels=50)
    axs[2].set_title("Analytical Merton c*(W)")

    plt.tight_layout()
    plt.show()

    print(
        f"Merton π*: {pi_merton:.4f}, "
        f"Learned π* stats: mean={pi_star_learned.mean().item():.4f}, "
        f"std={pi_star_learned.std().item():.4f}"
    )


def main():
    global config  # needed inside compute_controls
    config = get_config()
    device = config["device"]

    # Load trained PINN
    model = PINN(
        input_dim=2,
        hidden_dim=64,
        output_dim=1,
        n_hidden_layers=4,
        activation="tanh",
    ).to(device)
    checkpoint = config["checkpoint_path"].format(epoch="final")
    load_checkpoint(model, checkpoint, device)

    # Compute and plot
    res = config["eval_resolution"]
    t_vals, W_vals, pi_grid, c_grid = compute_controls(
        model,
        config["bounds"],
        res,
    )
    plots_dir = os.path.join("single_asset", "gbm", "plots")
    plot_controls_from_grids(
        t_vals,
        W_vals,
        pi_grid,
        c_grid,
        save_dir=plots_dir,
    )

    compare_to_merton(
        model,
        config["bounds"],
        config["eval_resolution"],
        mu=0.08,
        sigma=0.2,
        gamma=3.0,
        r=0.02,
    )


if __name__ == "__main__":
    main()<|MERGE_RESOLUTION|>--- conflicted
+++ resolved
@@ -65,16 +65,13 @@
         config["gamma"],
     )
 
-<<<<<<< HEAD
-    # Use correct FOCs (from your slide)
-    pi_star = -V_W * (mu - r) / (V_WW * sigma**2 * W)
-    c_star = V_W.pow(-1.0 / gamma)
-=======
+
+
     # Optimal control based on the HJB first order condition
     pi_star = - (mu - r) / (sigma**2) * (V_W / V_WW)
     c_star  = V_W.pow(-1.0 / gamma)
 
->>>>>>> 9115e7f8
+
 
     print(f"[DEBUG] pi_star shape: {pi_star.shape}")  # Expect (10000,)
 
@@ -152,14 +149,9 @@
     V_WW = torch.clamp(V_WW, min=eps)
     W = torch.clamp(W, min=eps)
 
-    # Compute using FOCs
-<<<<<<< HEAD
-    pi_star_learned = (-V_W * (mu - r)) / (V_WW * sigma**2 * W)
-    c_star_learned = V_W.pow(-1.0 / gamma)
-=======
     pi_star_learned = - (mu - r) / (sigma**2) * (V_W / V_WW)
     c_star_learned  = V_W.pow(-1.0 / gamma)
->>>>>>> 9115e7f8
+
 
     # Compute Merton analytical values
     pi_merton = (mu - r) / (sigma**2 * gamma)
