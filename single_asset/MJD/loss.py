--- conflicted
+++ resolved
@@ -84,19 +84,14 @@
     jump_term = torch.clamp(jump_term, min=-1e4, max=1e4)
 
     # Utility term
-<<<<<<< HEAD
-    # Use log consumption when gamma ~= 1 for numerical stability
-=======
->>>>>>> 3cdb5905
+
     if abs(gamma - 1.0) < 1e-3:
         utility_term = torch.log(c_hat)
     else:
         utility_term = c_hat.pow(1.0 - gamma) / (1.0 - gamma)
-<<<<<<< HEAD
-=======
+
     if torch.isnan(utility_term).any():
         raise ValueError("NaN encountered in utility_term")
->>>>>>> 3cdb5905
 
     # Residual of the HJB equation
     residual = V_t + drift_term + diffusion_term + jump_term + utility_term - rho * V
